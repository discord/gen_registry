--- conflicted
+++ resolved
@@ -21,24 +21,6 @@
 
   def handle_call(:get, _from, value) do
     {:reply, value, value}
-  end
-end
-
-<<<<<<< HEAD
-defmodule ExampleSupervisor do
-  use Supervisor
-
-  def start_link(module \\ ExampleWorker, opts \\ []) do
-    Supervisor.start_link(__MODULE__, {module, opts})
-  end
-
-  def init({module, opts}) do
-    supervise(
-      [
-        GenRegistry.Spec.child_spec(module, opts)
-      ],
-      strategy: :one_for_one
-    )
   end
 end
 
@@ -114,6 +96,4 @@
   end
 end
 
-=======
->>>>>>> 2f4bbd37
 ExUnit.start()